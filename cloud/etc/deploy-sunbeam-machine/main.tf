--- conflicted
+++ resolved
@@ -33,16 +33,10 @@
   units = length(var.machine_ids) # need to manage the number of units
 
   charm {
-<<<<<<< HEAD
     name     = "sunbeam-machine"
     channel  = var.charm_channel
     revision = var.charm_revision
-    series   = "jammy"
-=======
-    name    = "sunbeam-machine"
-    channel = var.charm_channel
     base    = "ubuntu@22.04"
->>>>>>> ca4b0c78
   }
 
   config = var.charm_config
