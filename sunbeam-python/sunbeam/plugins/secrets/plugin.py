# Copyright (c) 2023 Canonical Ltd.
#
# Licensed under the Apache License, Version 2.0 (the "License");
# you may not use this file except in compliance with the License.
# You may obtain a copy of the License at
#
#    http://www.apache.org/licenses/LICENSE-2.0
#
# Unless required by applicable law or agreed to in writing, software
# distributed under the License is distributed on an "AS IS" BASIS,
# WITHOUT WARRANTIES OR CONDITIONS OF ANY KIND, either express or
# implied.
# See the License for the specific language governing permissions and
# limitations under the License.

import click
from packaging.version import Version

from sunbeam.jobs.deployment import Deployment
from sunbeam.plugins.interface.v1.base import PluginRequirement
from sunbeam.plugins.interface.v1.openstack import (
    OpenStackControlPlanePlugin,
    TerraformPlanLocation,
)
from sunbeam.versions import OPENSTACK_CHANNEL


class SecretsPlugin(OpenStackControlPlanePlugin):
    version = Version("0.0.1")

    requires = {PluginRequirement("vault")}

    def __init__(self, deployment: Deployment) -> None:
        super().__init__(
            "secrets",
            deployment,
            tf_plan_location=TerraformPlanLocation.SUNBEAM_TERRAFORM_REPO,
        )

    def manifest_defaults(self) -> dict:
        """Manifest plugin part in dict format."""
        return {"charms": {"barbican-k8s": {"channel": OPENSTACK_CHANNEL}}}

    def manifest_attributes_tfvar_map(self) -> dict:
        """Manifest attributes terraformvars map."""
        return {
            self.tfplan: {
                "charms": {
                    "barbican-k8s": {
                        "channel": "barbican-channel",
                        "revision": "barbican-revision",
                        "config": "barbican-config",
                    }
                }
            }
        }

    def set_application_names(self) -> list:
        """Application names handled by the terraform plan."""
        apps = ["barbican", "barbican-mysql-router"]
        if self.get_database_topology() == "multi":
            apps.append("barbican-mysql")

        return apps

    def set_tfvars_on_enable(self) -> dict:
        """Set terraform variables to enable the application."""
        return {
            "enable-barbican": True,
<<<<<<< HEAD
            "barbican-channel": "2023.2/stable",
=======
>>>>>>> 0c2cdf13
        }

    def set_tfvars_on_disable(self) -> dict:
        """Set terraform variables to disable the application."""
        return {"enable-barbican": False}

    def set_tfvars_on_resize(self) -> dict:
        """Set terraform variables to resize the application."""
        return {}

    @click.command()
    def enable_plugin(self) -> None:
        """Enable OpenStack Secrets service."""
        super().enable_plugin()

    @click.command()
    def disable_plugin(self) -> None:
        """Disable OpenStack Secrets service."""
        super().disable_plugin()<|MERGE_RESOLUTION|>--- conflicted
+++ resolved
@@ -67,10 +67,6 @@
         """Set terraform variables to enable the application."""
         return {
             "enable-barbican": True,
-<<<<<<< HEAD
-            "barbican-channel": "2023.2/stable",
-=======
->>>>>>> 0c2cdf13
         }
 
     def set_tfvars_on_disable(self) -> dict:
