--- conflicted
+++ resolved
@@ -179,10 +179,6 @@
     def set_tfvars_on_enable(self) -> dict:
         """Set terraform variables to enable the application."""
         return {
-<<<<<<< HEAD
-            "magnum-channel": "2023.2/stable",
-=======
->>>>>>> 0c2cdf13
             "enable-magnum": True,
             **self.add_horizon_plugin_to_tfvars("magnum"),
         }
