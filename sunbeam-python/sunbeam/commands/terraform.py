# Copyright (c) 2023 Canonical Ltd.
#
# Licensed under the Apache License, Version 2.0 (the "License");
# you may not use this file except in compliance with the License.
# You may obtain a copy of the License at
#
#    http://www.apache.org/licenses/LICENSE-2.0
#
# Unless required by applicable law or agreed to in writing, software
# distributed under the License is distributed on an "AS IS" BASIS,
# WITHOUT WARRANTIES OR CONDITIONS OF ANY KIND, either express or
# implied.
# See the License for the specific language governing permissions and
# limitations under the License.

import json
import logging
import os
import subprocess
from datetime import datetime
from pathlib import Path
from string import Template
from typing import Optional

from rich.status import Status
from snaphelpers import Snap

from sunbeam import utils
from sunbeam.clusterd.client import Client as clusterClient
from sunbeam.jobs.common import BaseStep, Result, ResultType
from sunbeam.jobs.juju import JujuAccount, JujuController

LOG = logging.getLogger(__name__)

http_backend_template = """
terraform {
  backend "http" {
    address                = $address
    update_method          = $update_method
    lock_address           = $lock_address
    lock_method            = $lock_method
    unlock_address         = $unlock_address
    unlock_method          = $unlock_method
    skip_cert_verification = $skip_cert_verification
  }
}
"""

terraform_rc_template = """
provider_installation {
  filesystem_mirror {
    path    = "$snap_path/usr/share/terraform-providers"
  }
}
"""


class TerraformException(Exception):
    """Terraform related exceptions"""

    def __init__(self, message):
        super().__init__()
        self.message = message

    def __str__(self) -> str:
        return self.message


class TerraformHelper:
    """Helper for interaction with Terraform"""

    def __init__(
        self,
        path: Path,
        plan: str,
        env: Optional[dict] = None,
        parallelism: Optional[int] = None,
        backend: Optional[str] = None,
        data_location: Optional[Path] = None,
    ):
        self.snap = Snap()
        self.path = path
        self.plan = plan
        self.env = env
        self.parallelism = parallelism
        self.backend = backend or "local"
        self.data_location = data_location
        self.terraform = str(self.snap.paths.snap / "bin" / "terraform")

    def backend_config(self) -> dict:
        if self.backend == "http":
            local_ip = utils.get_local_ip_by_default_route()
            local_address = f"https://{local_ip}:7000"
            return {
                "address": f"{local_address}/1.0/terraformstate/{self.plan}",
                "update_method": "PUT",
                "lock_address": f"{local_address}/1.0/terraformlock/{self.plan}",
                "lock_method": "PUT",
                "unlock_address": f"{local_address}/1.0/terraformunlock/{self.plan}",
                "unlock_method": "PUT",
                "skip_cert_verification": True,
            }
        return {}

    def write_backend_tf(self) -> None:
        backend = self.backend_config()
        if self.backend == "http":
            backend_obj = Template(http_backend_template)
            backend = backend_obj.safe_substitute(
                {key: json.dumps(value) for key, value in backend.items()}
            )

            with Path(self.path / "backend.tf").open(mode="w") as file:
                file.write(backend)

    def write_tfvars(self, vars: dict, location: Optional[Path] = None) -> None:
        """Write terraform variables file"""
        filepath = location or (self.path / "terraform.tfvars.json")
        with filepath.open("w") as tfvars:
            tfvars.write(json.dumps(vars))

    def write_terraformrc(self) -> None:
        """Write .terraformrc file"""
        terraform_rc = self.snap.paths.user_data / ".terraformrc"
        with terraform_rc.open(mode="w") as file:
            file.write(
                Template(terraform_rc_template).safe_substitute(
                    {"snap_path": self.snap.paths.snap}
                )
            )

    def update_juju_provider_credentials(self) -> dict:
        os_env = {}
        if self.data_location:
            LOG.debug("Updating terraform env variables related to juju credentials")
            client = clusterClient()
            account = JujuAccount.load(self.data_location)
            controller = JujuController.load(client)
            os_env.update(
                JUJU_USERNAME=account.user,
                JUJU_PASSWORD=account.password,
                JUJU_CONTROLLER_ADDRESSES=",".join(controller.api_endpoints),
                JUJU_CA_CERT=controller.ca_cert,
            )

        return os_env

    def init(self) -> None:
        """terraform init"""
        os_env = os.environ.copy()
        timestamp = datetime.now().strftime("%Y%m%d%H%M%S")
        tf_log = str(self.path / f"terraform-init-{timestamp}.log")
        os_env.update({"TF_LOG": "INFO", "TF_LOG_PATH": tf_log})
        http_proxy = self.snap.config.get("proxy.http")
        https_proxy = self.snap.config.get("proxy.https")
        no_proxy = self.snap.config.get("proxy.no")
        if self.env:
            os_env.update(self.env)
        if self.backend:
            self.write_backend_tf()
        if self.data_location:
            os_env.update(self.update_juju_provider_credentials())
<<<<<<< HEAD
        if http_proxy or https_proxy:
            os_env.update(
                HTTP_PROXY=http_proxy,
                HTTPS_PROXY=https_proxy,
                NO_PROXY=no_proxy,
            )
=======
        self.write_terraformrc()
>>>>>>> 3dd75649

        try:
            cmd = [self.terraform, "init", "-upgrade", "-no-color"]
            LOG.debug(f'Running command {" ".join(cmd)}')
            process = subprocess.run(
                cmd,
                capture_output=True,
                text=True,
                check=True,
                cwd=self.path,
                env=os_env,
            )
            LOG.debug(
                f"Command finished. stdout={process.stdout}, stderr={process.stderr}"
            )
        except subprocess.CalledProcessError as e:
            LOG.error(f"terraform init failed: {e.output}")
            LOG.warning(e.stderr)
            raise TerraformException(str(e))

    def apply(self):
        """terraform apply"""
        os_env = os.environ.copy()
        timestamp = datetime.now().strftime("%Y%m%d%H%M%S")
        tf_log = str(self.path / f"terraform-apply-{timestamp}.log")
        os_env.update({"TF_LOG": "INFO", "TF_LOG_PATH": tf_log})
        if self.env:
            os_env.update(self.env)
        if self.data_location:
            os_env.update(self.update_juju_provider_credentials())

        try:
            cmd = [self.terraform, "apply", "-auto-approve", "-no-color"]
            if self.parallelism is not None:
                cmd.append(f"-parallelism={self.parallelism}")
            LOG.debug(f'Running command {" ".join(cmd)}')
            process = subprocess.run(
                cmd,
                capture_output=True,
                text=True,
                check=True,
                cwd=self.path,
                env=os_env,
            )
            LOG.debug(
                f"Command finished. stdout={process.stdout}, stderr={process.stderr}"
            )
        except subprocess.CalledProcessError as e:
            LOG.error(f"terraform apply failed: {e.output}")
            LOG.warning(e.stderr)
            raise TerraformException(str(e))


class TerraformInitStep(BaseStep):
    """Initialize Terraform with required providers."""

    def __init__(self, tfhelper: TerraformHelper):
        super().__init__(
            "Initialize Terraform", "Initializing Terraform from provider mirror"
        )
        self.tfhelper = tfhelper

    def is_skip(self, status: Optional[Status] = None) -> Result:
        """Determines if the step should be skipped or not.

        :return: ResultType.SKIPPED if the Step should be skipped,
                ResultType.COMPLETED or ResultType.FAILED otherwise
        """
        return Result(ResultType.COMPLETED)

    def run(self, status: Optional[Status] = None) -> Result:
        """Initialise Terraform configuration from provider mirror,"""
        try:
            self.tfhelper.init()
            return Result(ResultType.COMPLETED)
        except TerraformException as e:
            return Result(ResultType.FAILED, str(e))<|MERGE_RESOLUTION|>--- conflicted
+++ resolved
@@ -160,16 +160,13 @@
             self.write_backend_tf()
         if self.data_location:
             os_env.update(self.update_juju_provider_credentials())
-<<<<<<< HEAD
         if http_proxy or https_proxy:
             os_env.update(
                 HTTP_PROXY=http_proxy,
                 HTTPS_PROXY=https_proxy,
                 NO_PROXY=no_proxy,
             )
-=======
         self.write_terraformrc()
->>>>>>> 3dd75649
 
         try:
             cmd = [self.terraform, "init", "-upgrade", "-no-color"]
