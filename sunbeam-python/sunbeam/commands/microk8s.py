--- conflicted
+++ resolved
@@ -49,7 +49,6 @@
 MICROK8S_UNIT_TIMEOUT = 1200  # 20 minutes, adding / removing units can take a long time
 CREDENTIAL_SUFFIX = "-creds"
 MICROK8S_DEFAULT_STORAGECLASS = "microk8s-hostpath"
-<<<<<<< HEAD
 CONTAINERD_ENV_TEMPLATE = """
 # This file is managed by Juju. Manual changes may be lost at any time.
 
@@ -61,7 +60,6 @@
 HTTPS_PROXY={https_proxy}
 NO_PROXY={no_proxy}
 """
-=======
 CONFIG_KEY = "Microk8sConfig"
 MICROK8S_ADDONS_CONFIG_KEY = "TerraformVarsMicrok8sAddons"
 
@@ -82,7 +80,6 @@
             raise ValueError(
                 "Invalid IP range, must be in the form of 'ip-ip' or 'cidr'"
             )
->>>>>>> 3dd75649
 
 
 def microk8s_addons_questions():
