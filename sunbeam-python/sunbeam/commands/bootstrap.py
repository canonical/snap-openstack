--- conflicted
+++ resolved
@@ -53,17 +53,14 @@
     StoreMicrok8sConfigStep,
 )
 from sunbeam.commands.mysql import ConfigureMySQLStep
-<<<<<<< HEAD
-from sunbeam.commands.openstack import DeployControlPlaneStep
 from sunbeam.commands.rocks import (
     ConfigureKubeletOptionsStep,
     ConfigurePullThroughCacheStep,
     PreseedRocksStep,
-=======
+)
 from sunbeam.commands.openstack import (
     DeployControlPlaneStep,
     PatchLoadBalancerServicesStep,
->>>>>>> 3dd75649
 )
 from sunbeam.commands.sunbeam_machine import (
     AddSunbeamMachineUnitStep,
