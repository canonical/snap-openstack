# Copyright (c) 2023 Canonical Ltd.
#
# Licensed under the Apache License, Version 2.0 (the "License");
# you may not use this file except in compliance with the License.
# You may obtain a copy of the License at
#
#    http://www.apache.org/licenses/LICENSE-2.0
#
# Unless required by applicable law or agreed to in writing, software
# distributed under the License is distributed on an "AS IS" BASIS,
# WITHOUT WARRANTIES OR CONDITIONS OF ANY KIND, either express or
# implied.
# See the License for the specific language governing permissions and
# limitations under the License.


import logging
import shutil
from pathlib import Path
from typing import List, Optional

import click
from rich.console import Console
from snaphelpers import Snap

from sunbeam import utils
from sunbeam.commands.clusterd import (
    ClusterAddJujuUserStep,
    ClusterInitStep,
    ClusterUpdateJujuControllerStep,
)
from sunbeam.commands.hypervisor import (
    AddHypervisorUnitStep,
    DeployHypervisorApplicationStep,
)
from sunbeam.commands.juju import (
    BackupBootstrapUserStep,
    BootstrapJujuStep,
    CreateJujuUserStep,
    RegisterJujuUserStep,
    SaveJujuUserLocallyStep,
)
from sunbeam.commands.microceph import (
    AddMicrocephUnitStep,
    ConfigureMicrocephOSDStep,
    DeployMicrocephApplicationStep,
)
from sunbeam.commands.microk8s import (
    AddMicrok8sCloudStep,
    AddMicrok8sUnitStep,
    DeployMicrok8sApplicationStep,
)
from sunbeam.commands.mysql import ConfigureMySQLStep
from sunbeam.commands.openstack import DeployControlPlaneStep
<<<<<<< HEAD
from sunbeam.commands.rocks import (
    ConfigureKubeletOptionsStep,
    ConfigurePullThroughCacheStep,
    PreseedRocksStep,
=======
from sunbeam.commands.sunbeam_machine import (
    AddSunbeamMachineUnitStep,
    DeploySunbeamMachineApplicationStep,
>>>>>>> 040e899f
)
from sunbeam.commands.terraform import TerraformHelper, TerraformInitStep
from sunbeam.jobs.checks import (
    DaemonGroupCheck,
    JujuSnapCheck,
    LocalShareCheck,
    SshKeysConnectedCheck,
)
from sunbeam.jobs.common import (
    Role,
    click_option_topology,
    get_step_message,
    roles_to_str_list,
    run_plan,
    run_preflight_checks,
    validate_roles,
)
from sunbeam.jobs.juju import CONTROLLER, JujuHelper

LOG = logging.getLogger(__name__)
console = Console()
snap = Snap()


@click.command()
@click.option("-a", "--accept-defaults", help="Accept all defaults.", is_flag=True)
@click.option(
    "-p",
    "--preseed",
    help="Preseed file.",
    type=click.Path(exists=True, dir_okay=False, path_type=Path),
)
@click.option(
    "--role",
    "roles",
    multiple=True,
    default=["control", "compute"],
    type=click.Choice(["control", "compute", "storage"], case_sensitive=False),
    callback=validate_roles,
    help="Specify whether the node will be a control node, a "
    "compute node or a storage node. Defaults to control and "
    "compute roles.",
)
@click_option_topology
@click.option(
    "--database",
    default="auto",
    type=click.Choice(
        [
            "auto",
            "single",
            "multi",
        ],
        case_sensitive=False,
    ),
    help=(
        "Allows definition of the intended cluster configuration: "
        "'auto' for automatic determination, "
        "'single' for a single database, "
        "'multi' for a database per service, "
    ),
)
def bootstrap(
    roles: List[Role],
    topology: str,
    database: str,
    preseed: Optional[Path] = None,
    accept_defaults: bool = False,
) -> None:
    """Bootstrap the local node.

    Initialize the sunbeam cluster.
    """
    is_control_node = any(role.is_control_node() for role in roles)
    is_compute_node = any(role.is_compute_node() for role in roles)
    is_storage_node = any(role.is_storage_node() for role in roles)

    fqdn = utils.get_fqdn()

    roles_str = ",".join(role.name for role in roles)
    pretty_roles = ", ".join(role.name.lower() for role in roles)
    LOG.debug(f"Bootstrap node: roles {roles_str}")

    cloud_type = snap.config.get("juju.cloud.type")
    cloud_name = snap.config.get("juju.cloud.name")

    data_location = snap.paths.user_data

    # NOTE: install to user writable location
    tfplan_dirs = ["deploy-sunbeam-machine"]
    if is_control_node:
        tfplan_dirs.extend(["deploy-microk8s", "deploy-microceph", "deploy-openstack"])
    if is_compute_node:
        tfplan_dirs.extend(["deploy-openstack-hypervisor"])
    for tfplan_dir in tfplan_dirs:
        src = snap.paths.snap / "etc" / tfplan_dir
        dst = snap.paths.user_common / "etc" / tfplan_dir
        LOG.debug(f"Updating {dst} from {src}...")
        shutil.copytree(src, dst, dirs_exist_ok=True)

    preflight_checks = []
    preflight_checks.append(JujuSnapCheck())
    preflight_checks.append(SshKeysConnectedCheck())
    preflight_checks.append(DaemonGroupCheck())
    preflight_checks.append(LocalShareCheck())

    run_preflight_checks(preflight_checks, console)

    plan = []
    plan.append(ClusterInitStep(roles_to_str_list(roles)))
    plan.append(BootstrapJujuStep(cloud_name, cloud_type, CONTROLLER))
    run_plan(plan, console)

    plan2 = []
    plan2.append(CreateJujuUserStep(fqdn))
    plan2.append(ClusterUpdateJujuControllerStep(CONTROLLER))
    plan2_results = run_plan(plan2, console)

    token = get_step_message(plan2_results, CreateJujuUserStep)

    plan3 = []
    plan3.append(ClusterAddJujuUserStep(fqdn, token))
    plan3.append(BackupBootstrapUserStep(fqdn, data_location))
    plan3.append(SaveJujuUserLocallyStep(fqdn, data_location))
    run_plan(plan3, console)

    tfhelper = TerraformHelper(
        path=snap.paths.user_common / "etc" / "deploy-microk8s",
        plan="microk8s-plan",
        parallelism=1,
        backend="http",
        data_location=data_location,
    )
    tfhelper_openstack_deploy = TerraformHelper(
        path=snap.paths.user_common / "etc" / "deploy-openstack",
        plan="openstack-plan",
        parallelism=1,
        backend="http",
        data_location=data_location,
    )
    tfhelper_hypervisor_deploy = TerraformHelper(
        path=snap.paths.user_common / "etc" / "deploy-openstack-hypervisor",
        plan="hypervisor-plan",
        parallelism=1,
        backend="http",
        data_location=data_location,
    )
    tfhelper_microceph_deploy = TerraformHelper(
        path=snap.paths.user_common / "etc" / "deploy-microceph",
        plan="microceph-plan",
        parallelism=1,
        backend="http",
        data_location=data_location,
    )
    tfhelper_sunbeam_machine = TerraformHelper(
        path=snap.paths.user_common / "etc" / "deploy-sunbeam-machine",
        plan="sunbeam-machine-plan",
        parallelism=1,
        backend="http",
        data_location=data_location,
    )
    jhelper = JujuHelper(data_location)

    plan4 = []
    plan4.append(RegisterJujuUserStep(fqdn, CONTROLLER, data_location, replace=True))
    # Deploy sunbeam machine charm
    plan4.append(TerraformInitStep(tfhelper_sunbeam_machine))
    plan4.append(DeploySunbeamMachineApplicationStep(tfhelper_sunbeam_machine, jhelper))
    plan4.append(AddSunbeamMachineUnitStep(fqdn, jhelper))
    # Deploy Microk8s application during bootstrap irrespective of node role.
    plan4.append(TerraformInitStep(tfhelper))
    plan4.append(
        DeployMicrok8sApplicationStep(
            tfhelper, jhelper, accept_defaults=accept_defaults, preseed_file=preseed
        )
    )
    plan4.append(AddMicrok8sUnitStep(fqdn, jhelper))
    plan4.append(AddMicrok8sCloudStep(jhelper))
    # Deploy Microceph application during bootstrap irrespective of node role.
    plan4.append(TerraformInitStep(tfhelper_microceph_deploy))
    plan4.append(DeployMicrocephApplicationStep(tfhelper_microceph_deploy, jhelper))

    if is_storage_node:
        plan4.append(AddMicrocephUnitStep(fqdn, jhelper))
        plan4.append(
            ConfigureMicrocephOSDStep(
                fqdn, jhelper, accept_defaults=accept_defaults, preseed_file=preseed
            )
        )

    if is_control_node:
        plan4.append(ConfigureKubeletOptionsStep(fqdn))
        plan4.append(ConfigurePullThroughCacheStep(fqdn))
        plan4.append(PreseedRocksStep(fqdn))
        plan4.append(TerraformInitStep(tfhelper_openstack_deploy))
        plan4.append(
            DeployControlPlaneStep(
                tfhelper_openstack_deploy, jhelper, topology, database
            )
        )

    run_plan(plan4, console)

    plan5 = []

    if is_control_node:
        plan5.append(ConfigureMySQLStep(jhelper))

    if is_compute_node:
        plan5.append(TerraformInitStep(tfhelper_hypervisor_deploy))
        plan5.append(
            DeployHypervisorApplicationStep(
                tfhelper_hypervisor_deploy, tfhelper_openstack_deploy, jhelper
            )
        )
        plan5.append(AddHypervisorUnitStep(fqdn, jhelper))

    run_plan(plan5, console)

    click.echo(f"Node has been bootstrapped with roles: {pretty_roles}")


if __name__ == "__main__":
    bootstrap()<|MERGE_RESOLUTION|>--- conflicted
+++ resolved
@@ -52,16 +52,14 @@
 )
 from sunbeam.commands.mysql import ConfigureMySQLStep
 from sunbeam.commands.openstack import DeployControlPlaneStep
-<<<<<<< HEAD
 from sunbeam.commands.rocks import (
     ConfigureKubeletOptionsStep,
     ConfigurePullThroughCacheStep,
     PreseedRocksStep,
-=======
+)
 from sunbeam.commands.sunbeam_machine import (
     AddSunbeamMachineUnitStep,
     DeploySunbeamMachineApplicationStep,
->>>>>>> 040e899f
 )
 from sunbeam.commands.terraform import TerraformHelper, TerraformInitStep
 from sunbeam.jobs.checks import (
